--- conflicted
+++ resolved
@@ -372,12 +372,8 @@
 }
 
 fn update_healpix(mut commands: Commands, depth: Res<HealpixDepth>) {
-<<<<<<< HEAD
+    let layer = healpix::get(depth.0);
     let start_data = rand::rng()
-=======
-    let layer = healpix::get(depth.0);
-    let start_data = thread_rng()
->>>>>>> e0a00d79
         .sample_iter(RandomColor)
         .take(layer.n_hash() as _)
         .collect::<Box<[_]>>();
