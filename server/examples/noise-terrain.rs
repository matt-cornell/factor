--- conflicted
+++ resolved
@@ -92,15 +92,9 @@
     } else {
         ValueOrGradient::Value(ValueCellNoise {
             depth,
-<<<<<<< HEAD
             hasher: rand::rng()
                 .sample_iter(rand_distr::StandardUniform)
-                .take(healpix::n_hash(depth) as _)
-=======
-            hasher: thread_rng()
-                .sample_iter(rand_distr::Standard)
                 .take(healpix::checked::n_hash(depth) as _)
->>>>>>> e0a00d79
                 .collect::<Box<[f32]>>(),
             scale: linear,
         })
