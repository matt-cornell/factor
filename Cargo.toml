[package]
name = "factor"
version.workspace = true
edition.workspace = true

[workspace]
members = ["client", "common", "server"]

[workspace.package]
edition = "2021"
version = "0.1.0"

[dependencies]
bevy.workspace = true
bevy_egui.workspace = true
factor-common.workspace = true
factor-client.path = "client/"
factor-server.path = "server/"
hex.workspace = true
triomphe.workspace = true
unsize.workspace = true
tracing = "0.1.41"

[profile.dev.package.'*']
opt-level = 3

[profile.release]
lto = true
opt-level = 3
codegen-units = 1
incremental = false
debug = false

[profile.github-release] # Release speeds but builds fast enough that CI doesn't time out
inherits = "release"
lto = "thin"
codegen-units = 16

[lints]
workspace = true

[workspace.dependencies]
factor-common.path = "common/"

async-net = "2.0.0"
<<<<<<< HEAD
async-tungstenite = { version = "0.28.2", features = ["async-tls"] }
bevy = { version = "0.15.1", default-features = false, features = ["bevy_color", "bevy_state", "multi_threaded", "trace"] }
bevy_egui = { version = "0.32.0", default-features = false, features = ["default_fonts", "render"] }
bytemuck = { version = "1.21.0", features = ["derive", "extern_crate_std"] }
cdshealpix = "0.7.3"
=======
async-tungstenite = { version = "0.28.1", features = ["async-tls"] }
bevy = { version = "0.15.0", default-features = false, features = ["bevy_color", "bevy_state", "multi_threaded", "trace"] }
bevy_egui = { version = "0.31.1", default-features = false, features = ["default_fonts", "render"] }
bytemuck = { version = "1.20.0", features = ["derive", "extern_crate_std"] }
>>>>>>> e0a00d79
futures-util = "0.3.31"
futures-sink = "0.3.31"
healpix = "0.3.0"
hex = { version = "0.4.3", features = ["serde"] }
itertools = "0.14.0"
ordered-float = "4.6.0"
postcard = { version = "1.0.10", default-features = false, features = ["use-std"] }
quick_cache = "0.6.9"
rand = "0.9.0"
serde = { version = "1.0.217", features = ["derive"] }
thiserror = "2.0.11"
toml = "0.8.19"
triomphe = { version = "0.1.14", features = ["unsize"] }
tinyset = "0.5.1"
unsize = "1.1.0"

[workspace.lints.clippy]
type-complexity = "allow"
too-many-arguments = "deny"
unnecessary-literal-unwrap = "allow"<|MERGE_RESOLUTION|>--- conflicted
+++ resolved
@@ -43,18 +43,10 @@
 factor-common.path = "common/"
 
 async-net = "2.0.0"
-<<<<<<< HEAD
 async-tungstenite = { version = "0.28.2", features = ["async-tls"] }
 bevy = { version = "0.15.1", default-features = false, features = ["bevy_color", "bevy_state", "multi_threaded", "trace"] }
 bevy_egui = { version = "0.32.0", default-features = false, features = ["default_fonts", "render"] }
 bytemuck = { version = "1.21.0", features = ["derive", "extern_crate_std"] }
-cdshealpix = "0.7.3"
-=======
-async-tungstenite = { version = "0.28.1", features = ["async-tls"] }
-bevy = { version = "0.15.0", default-features = false, features = ["bevy_color", "bevy_state", "multi_threaded", "trace"] }
-bevy_egui = { version = "0.31.1", default-features = false, features = ["default_fonts", "render"] }
-bytemuck = { version = "1.20.0", features = ["derive", "extern_crate_std"] }
->>>>>>> e0a00d79
 futures-util = "0.3.31"
 futures-sink = "0.3.31"
 healpix = "0.3.0"
